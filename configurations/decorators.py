def pristinemethod(func):
    """
    A decorator for handling pristine settings like callables.

    Use it like this::

        from configurations import pristinemethod

        class Develop(Settings):

<<<<<<< HEAD
            @pristinemethod
            USER_CHECK(user):
=======
            @pristine
            def USER_CHECK(user):
>>>>>>> efd0206d
                return user.check_perms()

            GROUP_CHECK = pristinemethod(lambda user: user.has_group_access())

    """
    func.pristine = True
    return staticmethod(func)<|MERGE_RESOLUTION|>--- conflicted
+++ resolved
@@ -8,13 +8,8 @@
 
         class Develop(Settings):
 
-<<<<<<< HEAD
             @pristinemethod
-            USER_CHECK(user):
-=======
-            @pristine
             def USER_CHECK(user):
->>>>>>> efd0206d
                 return user.check_perms()
 
             GROUP_CHECK = pristinemethod(lambda user: user.has_group_access())
