--- conflicted
+++ resolved
@@ -5,10 +5,6 @@
 test.db
 build/
 .tox/
-<<<<<<< HEAD
 htmlcov/
 *.pyc
-dist/
-=======
-*.pyc
->>>>>>> 27eb748d
+dist/